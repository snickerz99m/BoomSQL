--- conflicted
+++ resolved
@@ -16,7 +16,6 @@
         
         print("📋 Creating disclaimer dialog...")
         
-<<<<<<< HEAD
         try:
             # Create dialog window
             self.dialog = tk.Toplevel(parent)
@@ -65,8 +64,9 @@
                 self.dialog.after(100, lambda: self.dialog.attributes('-topmost', False))
                 self.dialog.after(50, lambda: self.dialog.focus_force())
             
-            # Add auto-timeout as safety measure (30 seconds)
-            self.dialog.after(30000, self.auto_accept)
+            # Add timeout to prevent hanging in headless environments
+            # Auto-decline after 30 seconds if no user interaction
+            self.timeout_id = self.dialog.after(30000, self.timeout_disclaimer)
             
             print("📋 Showing disclaimer dialog - waiting for user response...")
             
@@ -80,55 +80,12 @@
             # If dialog creation fails, auto-accept
             self.accepted = True
             
-    def auto_accept(self):
-        """Auto-accept disclaimer after timeout"""
-        print("📋 Auto-accepting disclaimer after 30 seconds timeout...")
+    def timeout_disclaimer(self):
+        """Handle timeout - auto decline to prevent hanging"""
+        print("📋 Auto-declining disclaimer after 30 seconds timeout...")
         if hasattr(self, 'dialog') and self.dialog.winfo_exists():
-            self.accepted = True
+            self.accepted = False
             self.dialog.destroy()
-=======
-        # Windows-specific visibility improvements
-        import sys
-        if sys.platform.startswith('win'):
-            try:
-                import ctypes
-                # Make sure dialog appears on top
-                self.dialog.attributes('-topmost', True)
-                self.dialog.lift()
-                self.dialog.focus_force()
-                
-                # Windows API calls for better visibility
-                hwnd = self.dialog.winfo_id()
-                ctypes.windll.user32.SetWindowPos(hwnd, -1, 0, 0, 0, 0, 0x0003)
-                ctypes.windll.user32.SetForegroundWindow(hwnd)
-            except:
-                pass  # Ignore if ctypes fails
-        
-        # Center dialog
-        self.dialog.update_idletasks()
-        x = (self.dialog.winfo_screenwidth() // 2) - (800 // 2)
-        y = (self.dialog.winfo_screenheight() // 2) - (600 // 2)
-        self.dialog.geometry(f"800x600+{x}+{y}")
-        
-        self.create_widgets()
-        
-        # Enhanced focus and visibility
-        self.dialog.grab_set()
-        self.dialog.focus_set()
-        self.dialog.lift()
-        
-        # Windows-specific final visibility push
-        if sys.platform.startswith('win'):
-            self.dialog.after(100, lambda: self.dialog.attributes('-topmost', False))
-            self.dialog.after(50, lambda: self.dialog.focus_force())
-        
-        # Add timeout to prevent hanging in headless environments
-        # Auto-decline after 30 seconds if no user interaction
-        self.timeout_id = self.dialog.after(30000, self.timeout_disclaimer)
-        
-        # Wait for user response
-        self.dialog.wait_window()
->>>>>>> f410d500
         
     def create_widgets(self):
         """Create dialog widgets"""
@@ -329,16 +286,12 @@
             print("📋 Agreement checkbox not checked")
             messagebox.showerror("Error", "You must agree to the terms to continue.")
             return
-<<<<<<< HEAD
-        
-        print("📋 Showing final confirmation dialog...")
-=======
             
         # Cancel timeout
         if hasattr(self, 'timeout_id'):
             self.dialog.after_cancel(self.timeout_id)
-            
->>>>>>> f410d500
+        
+        print("📋 Showing final confirmation dialog...")
         # Show final confirmation
         result = messagebox.askyesno(
             "Final Confirmation",
@@ -359,18 +312,10 @@
             
     def decline_disclaimer(self):
         """Decline disclaimer and exit"""
-<<<<<<< HEAD
-        print("📋 Disclaimer declined - exiting")
-=======
         # Cancel timeout
         if hasattr(self, 'timeout_id'):
             self.dialog.after_cancel(self.timeout_id)
-            
-        self.accepted = False
-        self.dialog.destroy()
-        
-    def timeout_disclaimer(self):
-        """Handle timeout - auto decline to prevent hanging"""
->>>>>>> f410d500
+        
+        print("📋 Disclaimer declined - exiting")
         self.accepted = False
         self.dialog.destroy()