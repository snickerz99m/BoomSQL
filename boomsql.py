#!/usr/bin/env python3
"""
BoomSQL - Advanced SQL Injection Testing Tool
Python Version with Modern GUI

Created by: Security Research Team
License: Educational Use Only
Version: 2.0.0

⚠️ WARNING: FOR EDUCATIONAL AND AUTHORIZED TESTING ONLY
This tool is designed for educational purposes and authorized penetration testing.
Unauthorized use against systems without explicit permission is illegal and unethical.
Users are solely responsible for complying with all applicable laws and regulations.
"""

import sys
import os
import platform
import argparse
import threading
import json
import csv
import logging
from datetime import datetime
from pathlib import Path

# Try to import tkinter, handle gracefully if not available
try:
    import tkinter as tk
    from tkinter import ttk, messagebox, filedialog
    TKINTER_AVAILABLE = True
except ImportError:
    TKINTER_AVAILABLE = False
    # Create mock classes for non-GUI environments
    class MockTk:
        def __init__(self):
            pass
        def withdraw(self):
            pass
        def title(self, title):
            pass
        def geometry(self, geometry):
            pass
        def minsize(self, width, height):
            pass
        def configure(self, **kwargs):
            pass
        def iconbitmap(self, path):
            pass
        def deiconify(self):
            pass
        def lift(self):
            pass
        def focus_force(self):
            pass
        def mainloop(self):
            pass
        def destroy(self):
            pass
        def update_idletasks(self):
            pass
        def update(self):
            pass
        def winfo_width(self):
            return 1200
        def winfo_height(self):
            return 800
        def winfo_screenwidth(self):
            return 1920
        def winfo_screenheight(self):
            return 1080
        def winfo_id(self):
            return 123456
        def winfo_children(self):
            return []
        def state(self, state=None):
            pass
        def attributes(self, name, value=None):
            pass
        def wm_attributes(self, name, value=None):
            pass
        def tkraise(self):
            pass
        def focus_set(self):
            pass
        def after(self, delay, func=None):
            if func:
                func()
        def quit(self):
            pass
    
    tk = type('MockTkinter', (), {
        'Tk': MockTk,
        'ttk': type('MockTTK', (), {}),
        'messagebox': type('MockMessageBox', (), {}),
        'filedialog': type('MockFileDialog', (), {})
    })()
    ttk = tk.ttk
    messagebox = tk.messagebox
    filedialog = tk.filedialog

import asyncio

# Add the project root to Python path
project_root = Path(__file__).parent
sys.path.insert(0, str(project_root))

# Import our modules
try:
    from core.sql_injection_engine import SqlInjectionEngine
    from core.database_dumper import DatabaseDumper
    from core.web_crawler import WebCrawler
    from core.dork_searcher import DorkSearcher
    from core.report_generator import ReportGenerator
    from core.config_manager import ConfigManager
    from core.logger import setup_logging
    from core.event_loop_manager import get_event_loop_manager, shutdown_event_loop
    
    # GUI imports (may fail if tkinter not available)
    if TKINTER_AVAILABLE:
        from gui.main_window import MainWindow
        from gui.disclaimer_dialog import DisclaimerDialog
    else:
        MainWindow = None
        DisclaimerDialog = None
        
except ImportError as e:
    print(f"Error importing modules: {e}")
    sys.exit(1)

def is_gui_available():
    """
    Check if GUI is available on the current platform
    Works for Windows, macOS, and Linux
    """
    if not TKINTER_AVAILABLE:
        return False, "tkinter module not available"
    
    try:
        # On Windows, tkinter should work fine
        if platform.system() == "Windows":
            # Quick test to make sure tkinter works
            print("🔍 Testing tkinter on Windows...")
            root = tk.Tk()
            root.withdraw()
            root.update_idletasks()
            print("✅ Tkinter test window created successfully")
            root.destroy()
            return True, "GUI available on Windows"
        
        # On macOS, tkinter should work fine
        elif platform.system() == "Darwin":
            root = tk.Tk()
            root.withdraw()
            root.destroy()
            return True, "GUI available on macOS"
        
        # On Linux, check for X11 display
        elif platform.system() == "Linux":
            if "DISPLAY" not in os.environ and "WAYLAND_DISPLAY" not in os.environ:
                return False, "No display environment found (X11/Wayland)"
            
            # Try to create a window
            root = tk.Tk()
            root.withdraw()
            root.destroy()
            return True, "GUI available on Linux"
        
        else:
            # Unknown platform, try anyway
            root = tk.Tk()
            root.withdraw()
            root.destroy()
            return True, f"GUI available on {platform.system()}"
            
    except tk.TclError as e:
        if "no display name" in str(e).lower():
            return False, "No X11 display available"
        elif "couldn't connect to display" in str(e).lower():
            return False, "Cannot connect to display server"
        else:
            return False, f"Tkinter error: {e}"
    except Exception as e:
        return False, f"GUI initialization failed: {e}"

def get_platform_info():
    """Get platform information for debugging"""
    info = {
        "system": platform.system(),
        "release": platform.release(),
        "machine": platform.machine(),
        "python_version": platform.python_version(),
        "tkinter_available": TKINTER_AVAILABLE
    }
    
    if platform.system() == "Linux":
        info["display_env"] = os.environ.get("DISPLAY", "Not set")
        info["wayland_env"] = os.environ.get("WAYLAND_DISPLAY", "Not set")
    
    return info

class BoomSQLApplication:
    """Main BoomSQL application class"""
    
    def __init__(self):
        print("🔧 Initializing BoomSQL application...")
        
        self.root = tk.Tk()
        self.root.withdraw()  # Hide main window initially
        print("📱 Tkinter root window created")
        
        # Setup logging
        setup_logging()
        self.logger = logging.getLogger(__name__)
        print("📝 Logging system initialized")
        
        # Initialize event loop manager
        self.event_loop_manager = get_event_loop_manager()
        print("🔄 Event loop manager initialized")
        
        # Load configuration
        self.config = ConfigManager()
        print("⚙️ Configuration loaded")
        
        # Initialize components
        self.sql_engine = None
        self.database_dumper = None
        self.web_crawler = None
        self.dork_searcher = None
        self.report_generator = None
        print("🧩 Component containers initialized")
        
        # Setup GUI
        self.setup_gui()
        print("✅ BoomSQL application initialization complete")
        
    def setup_gui(self):
        """Setup the main GUI"""
        print("🔧 Setting up GUI components...")
        
        self.root.title("BoomSQL - Advanced SQL Injection Testing Tool v2.0.0")
        self.root.geometry("1200x800")
        self.root.minsize(1000, 700)
        
        # Center the window on screen
        self.root.update_idletasks()
        width = self.root.winfo_width()
        height = self.root.winfo_height()
        x = (self.root.winfo_screenwidth() // 2) - (width // 2)
        y = (self.root.winfo_screenheight() // 2) - (height // 2)
        self.root.geometry(f"{width}x{height}+{x}+{y}")
        print(f"📐 Window positioned at {x},{y} with size {width}x{height}")
        
        # Set window icon (if available)
        try:
            icon_path = project_root / "assets" / "icon.ico"
            if icon_path.exists():
                self.root.iconbitmap(str(icon_path))
                print("🎨 Icon loaded successfully")
        except Exception as e:
            print(f"⚠️ Could not load icon: {e}")
        
        # Apply theme
        print("🎨 Applying dark theme...")
        self.apply_theme()
        
        # Create main window
        print("🏗️ Creating main window interface...")
        if TKINTER_AVAILABLE and MainWindow:
            try:
                self.main_window = MainWindow(self.root, self)
                print("✅ Main window interface created successfully")
            except Exception as e:
                print(f"❌ Failed to create main window interface: {e}")
                print("🔧 Creating fallback GUI interface...")
                self.main_window = None
                
                # Create a comprehensive fallback interface
                self.create_fallback_interface()
        else:
            print("❌ MainWindow class not available")
            print("🔧 Creating basic fallback interface...")
            self.main_window = None
            self.create_fallback_interface()
            
    def create_fallback_interface(self):
        """Create a basic fallback interface when MainWindow fails"""
        # Clear any existing widgets
        for widget in self.root.winfo_children():
            widget.destroy()
        
        # Main container
        main_frame = tk.Frame(self.root, bg="#2b2b2b")
        main_frame.pack(fill=tk.BOTH, expand=True, padx=20, pady=20)
        
        # Title
        title_label = tk.Label(
            main_frame,
            text="BoomSQL - Advanced SQL Injection Testing Tool",
            font=("Arial", 18, "bold"),
            bg="#2b2b2b",
            fg="#ffffff"
        )
        title_label.pack(pady=(0, 10))
        
        # Version
        version_label = tk.Label(
            main_frame,
            text="Version 2.0.0 - Python Edition",
            font=("Arial", 12),
            bg="#2b2b2b",
            fg="#cccccc"
        )
        version_label.pack(pady=(0, 20))
        
        # Status message
        status_label = tk.Label(
            main_frame,
            text="⚠️ Main interface failed to load\nBasic GUI mode active",
            font=("Arial", 14),
            bg="#2b2b2b",
            fg="#ff6b35",
            justify=tk.CENTER
        )
        status_label.pack(pady=(0, 30))
        
        # Instructions
        instructions = tk.Text(
            main_frame,
            height=8,
            font=("Arial", 11),
            bg="#404040",
            fg="#ffffff",
            wrap=tk.WORD
        )
        instructions.pack(fill=tk.X, pady=(0, 20))
        
        instructions.insert(tk.END, 
            "BoomSQL is running in fallback GUI mode.\n\n"
            "To use the full functionality, run from command line:\n\n"
            "• Test URL: python boomsql.py --url 'http://example.com/page?id=1'\n"
            "• Crawl site: python boomsql.py --crawl 'http://example.com'\n"
            "• Dump database: python boomsql.py --dump 'http://vulnerable-url'\n"
            "• Skip GUI: python boomsql.py --skip-gui\n"
            "• Test GUI: python boomsql.py --gui-test\n\n"
            "Check the logs for error details."
        )
        instructions.config(state=tk.DISABLED)
        
        # Buttons frame
        button_frame = tk.Frame(main_frame, bg="#2b2b2b")
        button_frame.pack(fill=tk.X, pady=(0, 20))
        
        # Test GUI button
        test_button = tk.Button(
            button_frame,
            text="Test GUI",
            command=self.run_gui_test,
            font=("Arial", 11),
            bg="#ff6b35",
            fg="#ffffff",
            padx=20,
            pady=8
        )
        test_button.pack(side=tk.LEFT, padx=(0, 10))
        
        # Close button
        close_button = tk.Button(
            button_frame,
            text="Close",
            command=self.root.quit,
            font=("Arial", 11),
            bg="#666666",
            fg="#ffffff",
            padx=20,
            pady=8
        )
        close_button.pack(side=tk.LEFT)
        
        print("✅ Fallback GUI interface created")
        
    def run_gui_test(self):
        """Run GUI diagnostic test"""
        try:
            import subprocess
            import sys
            subprocess.Popen([sys.executable, "windows_gui_test.py"])
        except Exception as e:
            messagebox.showerror("Error", f"Could not run GUI test: {e}")
        
    def apply_theme(self):
        """Apply dark theme to the application"""
        style = ttk.Style()
        
        # Configure colors
        bg_color = "#2b2b2b"
        fg_color = "#ffffff"
        select_color = "#404040"
        accent_color = "#ff6b35"
        
        self.root.configure(bg=bg_color)
        
        # Configure ttk styles
        style.configure("TLabel", background=bg_color, foreground=fg_color)
        style.configure("TButton", background=select_color, foreground=fg_color)
        style.configure("TEntry", fieldbackground=select_color, foreground=fg_color)
        style.configure("TText", background=select_color, foreground=fg_color)
        style.configure("TFrame", background=bg_color)
        style.configure("TNotebook", background=bg_color)
        style.configure("TNotebook.Tab", background=select_color, foreground=fg_color)
        style.configure("Treeview", background=select_color, foreground=fg_color)
        style.configure("Treeview.Heading", background=accent_color, foreground=fg_color)
        
        # Map styles for active states
        style.map("TButton", background=[('active', accent_color)])
        style.map("TNotebook.Tab", background=[('selected', accent_color)])
        
    def show_disclaimer(self):
        """Show legal disclaimer dialog"""
        if not TKINTER_AVAILABLE or not DisclaimerDialog:
            # In non-GUI mode, assume acceptance
            print("⚠️  Legal disclaimer accepted (GUI not available)")
            return True
            
<<<<<<< HEAD
        try:
            print("📋 Showing legal disclaimer dialog...")
            disclaimer = DisclaimerDialog(self.root)
            print(f"📋 Disclaimer dialog result: {disclaimer.accepted}")
            
            if not disclaimer.accepted:
                print("❌ User declined legal disclaimer - exiting")
                self.root.destroy()
                return False
            
            print("✅ Legal disclaimer accepted - continuing")
            return True
            
        except Exception as e:
            print(f"⚠️  Error showing disclaimer dialog: {e}")
            print("⚠️  Proceeding with disclaimer acceptance...")
=======
        # Check for skip disclaimer environment variable (useful for testing)
        import os
        if os.environ.get('BOOMSQL_SKIP_DISCLAIMER', '').lower() in ('true', '1', 'yes'):
            self.logger.info("Disclaimer skipped via BOOMSQL_SKIP_DISCLAIMER environment variable")
            return True
            
        try:
            disclaimer = DisclaimerDialog(self.root)
            if not disclaimer.accepted:
                self.root.destroy()
                return False
            return True
        except Exception as e:
            self.logger.warning(f"Disclaimer dialog error: {e}")
            # In case of dialog failure, assume acceptance to ensure GUI continues
>>>>>>> f410d500
            return True
        
    def run(self):
        """Run the application"""
        self.logger.info("Starting BoomSQL application")
        
        # CRITICAL: Show window BEFORE disclaimer to ensure it's visible
        print("🚀 Making window visible before disclaimer...")
        self.root.deiconify()
        self.root.update()
        self.root.lift()
        self.root.focus_force()
        
        # Show disclaimer first
        try:
            if not self.show_disclaimer():
                return
        except Exception as e:
            self.logger.warning(f"Disclaimer dialog failed: {e}")
            # Continue anyway to ensure GUI appears
            
        # Enhanced Windows GUI initialization and visibility
        self.logger.info("Initializing GUI window...")
        print("🔧 Preparing GUI window...")
        
        try:
            # Force window to show IMMEDIATELY - critical fix
            print("📱 Making window visible...")
            self.root.deiconify()  # Show window first
            self.root.update()     # Force immediate update
            
            # First, make sure window is properly configured
            self.root.update_idletasks()
            
            # Windows-specific fixes BEFORE applying advanced positioning
            if sys.platform.startswith('win'):
                print("🖥️ Applying Windows-specific GUI fixes...")
                
                # Force window to be a normal window (not withdrawn)
                self.root.state('normal')
                self.root.update()
                
                # IMMEDIATE visibility - show window right now
                self.root.lift()
                self.root.focus_force()
                self.root.update()
                
                print("🔧 Window should now be visible - applying advanced fixes...")
                
                # Try Windows-specific window positioning and visibility
                try:
                    import ctypes
                    from ctypes import wintypes
                    
                    # Get window handle
                    hwnd = self.root.winfo_id()
                    
                    # Constants for SetWindowPos
                    HWND_TOP = 0
                    HWND_TOPMOST = -1
                    SWP_NOMOVE = 0x0002
                    SWP_NOSIZE = 0x0001
                    SWP_SHOWWINDOW = 0x0040
                    SWP_NOACTIVATE = 0x0010
                    
                    # Show and activate the window with correct flags
                    ctypes.windll.user32.SetWindowPos(
                        hwnd, HWND_TOP, 0, 0, 0, 0,
                        SWP_NOMOVE | SWP_NOSIZE | SWP_SHOWWINDOW
                    )
                    
                    # Use ShowWindow to ensure it's visible
                    SW_SHOW = 5
                    SW_RESTORE = 9
                    SW_SHOWNORMAL = 1
                    SW_MAXIMIZE = 3
                    
                    # Try multiple approaches to ensure visibility
                    ctypes.windll.user32.ShowWindow(hwnd, SW_RESTORE)  # Restore if minimized
                    ctypes.windll.user32.ShowWindow(hwnd, SW_SHOWNORMAL)  # Show normal
                    ctypes.windll.user32.ShowWindow(hwnd, SW_SHOW)  # Show window
                    
                    # Set foreground window (bring to front)
                    ctypes.windll.user32.SetForegroundWindow(hwnd)
                    
                    # Also try BringWindowToTop
                    ctypes.windll.user32.BringWindowToTop(hwnd)
                    
                    # Force activation
                    ctypes.windll.user32.SetActiveWindow(hwnd)
                    
                    # Additional Windows API calls for maximum visibility
                    try:
                        # Get current thread and foreground window thread
                        current_thread = ctypes.windll.kernel32.GetCurrentThreadId()
                        foreground_hwnd = ctypes.windll.user32.GetForegroundWindow()
                        foreground_thread = ctypes.windll.user32.GetWindowThreadProcessId(foreground_hwnd, None)
                        
                        # Attach to foreground thread input
                        if foreground_thread != current_thread:
                            ctypes.windll.user32.AttachThreadInput(current_thread, foreground_thread, True)
                            ctypes.windll.user32.SetForegroundWindow(hwnd)
                            ctypes.windll.user32.AttachThreadInput(current_thread, foreground_thread, False)
                        
                        # Flash window to attract attention
                        FLASHW_ALL = 0x00000003
                        FLASHW_TIMERNOFG = 0x0000000C
                        
                        class FLASHWINFO(ctypes.Structure):
                            _fields_ = [("cbSize", ctypes.c_uint),
                                      ("hwnd", wintypes.HWND),
                                      ("dwFlags", wintypes.DWORD),
                                      ("uCount", ctypes.c_uint),
                                      ("dwTimeout", wintypes.DWORD)]
                        
                        flash_info = FLASHWINFO()
                        flash_info.cbSize = ctypes.sizeof(FLASHWINFO)
                        flash_info.hwnd = hwnd
                        flash_info.dwFlags = FLASHW_ALL | FLASHW_TIMERNOFG
                        flash_info.uCount = 3
                        flash_info.dwTimeout = 0
                        
                        ctypes.windll.user32.FlashWindowEx(ctypes.byref(flash_info))
                        
                    except Exception as e:
                        self.logger.debug(f"Advanced Windows activation failed: {e}")
                    
                    self.logger.info("Applied Windows-specific window positioning")
                    print("✅ Windows GUI fixes applied successfully")
                    
                except Exception as e:
                    self.logger.warning(f"Windows-specific positioning failed: {e}")
                    print(f"⚠️ Some Windows fixes failed: {e}")
            
            # Show the window using tkinter methods
            self.root.deiconify()
            self.root.update()
            
            # General visibility improvements
            self.root.lift()
            self.root.focus_force()
            
            # Temporarily set topmost to ensure visibility
            self.root.attributes('-topmost', True)
            self.root.update()
            
            # Additional aggressive visibility measures
            self.root.wm_attributes('-topmost', True)
            self.root.tkraise()
            self.root.focus_set()
            
            # Schedule to remove topmost after window is visible
            self.root.after(300, self._finalize_window_display)
            
            # Force a window refresh
            self.root.after(100, lambda: self.root.update())
            self.root.after(200, lambda: self.root.update_idletasks())
            
            self.logger.info("GUI window should now be visible")
            print("✅ GUI window initialized successfully!")
            print("📱 BoomSQL GUI should now be visible on your screen.")
            print("💡 If you don't see the window, check your taskbar or try Alt+Tab")
            print("🔄 Starting main application loop...")
            print("⚠️  Application will remain running until you close the GUI window...")
            
        except Exception as e:
            self.logger.error(f"Failed to initialize GUI window: {e}")
            print(f"❌ GUI initialization failed: {e}")
            print("🔧 The application may not be visible. Try minimizing/maximizing your windows.")
            print("💡 If the GUI still doesn't appear, try running with --skip-gui flag.")
            
        # CRITICAL: Add debug message before mainloop
        print("🚀 Entering GUI main loop - window should be visible now!")
        self.logger.info("Entering GUI main loop")
        
        # Final safety check - ensure window is visible
        self.root.deiconify()
        self.root.lift()
        self.root.focus_force()
        self.root.update()
        
        # Additional safety - add a method to check if window is actually visible
        if sys.platform.startswith('win'):
            try:
                import ctypes
                hwnd = self.root.winfo_id()
                # Check if window is visible
                is_visible = ctypes.windll.user32.IsWindowVisible(hwnd)
                print(f"🔍 Window visibility check: {bool(is_visible)}")
                if not is_visible:
                    print("⚠️ Window not visible - applying emergency fixes...")
                    ctypes.windll.user32.ShowWindow(hwnd, 5)  # SW_SHOW
                    ctypes.windll.user32.SetForegroundWindow(hwnd)
            except Exception as e:
                print(f"⚠️ Visibility check failed: {e}")
        
        # Start main loop
        try:
            print("🔄 Starting tkinter main event loop...")
            self.root.mainloop()
            print("🔚 Main loop ended - application shutting down")
        except KeyboardInterrupt:
            self.logger.info("Application interrupted by user")
            print("🛑 Application interrupted by user")
        except Exception as e:
            self.logger.error(f"Unexpected error: {e}")
            print(f"❌ Unexpected error in main loop: {e}")
            import traceback
            traceback.print_exc()
            if TKINTER_AVAILABLE:
                try:
                    messagebox.showerror("Error", f"An unexpected error occurred: {e}")
                except:
                    pass  # Ignore if messagebox fails
        finally:
            print("🧹 Cleaning up and exiting...")
            self.cleanup()
            
    def _finalize_window_display(self):
        """Final window display adjustments (called after initial display)"""
        try:
            # Remove topmost after window is shown
            self.root.attributes('-topmost', False)
            
            # Ensure focus
            self.root.focus_set()
            
            # Final update
            self.root.update()
            
            # Additional Windows-specific final adjustments
            if sys.platform.startswith('win'):
                try:
                    import ctypes
                    hwnd = self.root.winfo_id()
                    
                    # Final activation to ensure it's in foreground
                    ctypes.windll.user32.SetActiveWindow(hwnd)
                    
                    # Force window to be visible one more time
                    SW_SHOW = 5
                    ctypes.windll.user32.ShowWindow(hwnd, SW_SHOW)
                    ctypes.windll.user32.SetForegroundWindow(hwnd)
                    
                    print("🎉 Final Windows visibility fixes applied!")
                    
                except Exception as e:
                    self.logger.warning(f"Final Windows activation failed: {e}")
            
            self.logger.info("Window display finalized")
            print("🎉 GUI is ready for use!")
            print("📱 If you can't see the window, try Alt+Tab to find it")
            print("💡 The window should be visible on your screen now")
            
        except Exception as e:
            self.logger.warning(f"Could not finalize window display: {e}")
            print(f"⚠️ Could not finalize window display: {e}")
            
    def cleanup(self):
        """Cleanup resources before exit"""
        self.logger.info("Cleaning up resources")
        
        # Cancel any running tasks
        if hasattr(self, 'main_window') and self.main_window:
            self.main_window.cancel_all_tasks()
            
        # Close database connections
        if self.database_dumper:
            self.database_dumper.close()
            
        # Shutdown event loop manager
        if hasattr(self, 'event_loop_manager'):
            self.event_loop_manager.stop()
            
        # Global shutdown
        shutdown_event_loop()
            
        self.logger.info("BoomSQL application closed")

def main():
    """Main entry point"""
    print("=" * 60)
    print("BoomSQL - Advanced SQL Injection Testing Tool")
    print("Python Version 2.0.0")
    print("=" * 60)
    print()
    print("⚠️  WARNING: FOR EDUCATIONAL AND AUTHORIZED TESTING ONLY")
    print("This tool is designed for educational purposes and authorized")
    print("penetration testing. Unauthorized use is illegal and unethical.")
    print()
    
    # Parse command line arguments early for special modes
    parser = argparse.ArgumentParser(description='BoomSQL - Advanced SQL Injection Testing Tool')
    parser.add_argument('--url', type=str, help='URL to test for SQL injection vulnerabilities')
    parser.add_argument('--crawl', type=str, help='URL to crawl for parametrized URLs')
    parser.add_argument('--dump', type=str, help='URL to dump database from (must be vulnerable)')
    parser.add_argument('--skip-gui', action='store_true', help='Skip GUI and run in command line mode')
    parser.add_argument('--force-gui', action='store_true', help='Force GUI mode even if auto-detection fails')
    parser.add_argument('--gui-test', action='store_true', help='Run GUI diagnostic test')
    args = parser.parse_args()
    
    # Handle special GUI test mode
    if args.gui_test:
        print("🔧 Running GUI diagnostic test...")
        print()
        try:
            from windows_gui_test import test_windows_gui
            return test_windows_gui()
        except ImportError:
            print("❌ GUI test module not found")
            return False
    
    print("Starting application...")
    print()
    
    # Check if GUI should be skipped
    if args.skip_gui:
        print("🔄 GUI mode skipped by user request")
        run_cli_mode()
        return
    
    # Check if GUI is available using cross-platform detection
    gui_available, gui_message = is_gui_available()
    
    # Force GUI mode if requested
    if args.force_gui:
        print("🚀 GUI mode forced by user request")
        gui_available = True
        gui_message = "GUI forced by --force-gui flag"
    
    if gui_available:
        print(f"✓ {gui_message}")
        try:
            print("🚀 Launching GUI application...")
            app = BoomSQLApplication()
            print("📱 GUI application initialized, starting...")
            app.run()
        except Exception as e:
            print(f"❌ Failed to start GUI application: {e}")
            import traceback
            print("🔍 Full error details:")
            traceback.print_exc()
            print()
            print("🔄 Falling back to command line mode...")
            run_cli_mode()
    else:
        print(f"GUI not available: {gui_message}")
        
        # Show platform info for debugging
        platform_info = get_platform_info()
        print(f"Platform: {platform_info['system']} {platform_info['release']}")
        
        if platform_info['system'] == 'Linux':
            print(f"DISPLAY: {platform_info['display_env']}")
            print(f"WAYLAND_DISPLAY: {platform_info['wayland_env']}")
        
        print("Running in command line mode...")
        run_cli_mode()

def run_cli_mode():
    """Run in command line mode when GUI is not available"""
    print("=" * 60)
    print("BoomSQL - Command Line Mode")
    print("=" * 60)
    print()
    print("Core functionality test:")
    
    # Test core functionality
    try:
        from core.config_manager import ConfigManager
        from core.logger import setup_logging
        from core.sql_injection_engine import SqlInjectionEngine
        from core.web_crawler import WebCrawler
        from core.dork_searcher import DorkSearcher
        from core.report_generator import ReportGenerator
        
        # Initialize components
        config = ConfigManager()
        setup_logging()
        
        print("✓ Configuration manager loaded")
        print("✓ Logging system initialized")
        
        # Test SQL injection engine
        sql_engine = SqlInjectionEngine(config)
        print("✓ SQL injection engine loaded")
        
        # Test web crawler
        web_crawler = WebCrawler(config)
        print("✓ Web crawler initialized")
        
        # Test dork searcher
        dork_searcher = DorkSearcher(config)
        print("✓ Dork searcher initialized")
        
        # Test report generator
        report_generator = ReportGenerator(config)
        print("✓ Report generator initialized")
        
        print()
        print("All core components initialized successfully!")
        
        # Parse command line arguments
        parser = argparse.ArgumentParser(description='BoomSQL - Advanced SQL Injection Testing Tool')
        parser.add_argument('--url', type=str, help='URL to test for SQL injection vulnerabilities')
        parser.add_argument('--crawl', type=str, help='URL to crawl for parametrized URLs')
        parser.add_argument('--dump', type=str, help='URL to dump database from (must be vulnerable)')
        parser.add_argument('--skip-gui', action='store_true', help='Skip GUI and run in command line mode')
        parser.add_argument('--force-gui', action='store_true', help='Force GUI mode even if auto-detection fails')
        parser.add_argument('--gui-test', action='store_true', help='Run GUI diagnostic test')
        args = parser.parse_args()
        
        # Add command line functionality
        if args.url:
            url = args.url
            print(f"\n🎯 Testing URL: {url}")
            print("=" * 50)
            
            try:
                import asyncio
                from core.event_loop_manager import get_event_loop_manager
                
                manager = get_event_loop_manager()
                
                async def test_url_async():
                    try:
                        print("⏳ Starting SQL injection test...")
                        result = await sql_engine.test_url(url)
                        
                        print(f"\n📊 Test Results:")
                        print(f"   • URL: {result.url}")
                        print(f"   • Total vulnerabilities: {len(result.vulnerabilities)}")
                        print(f"   • Test duration: {result.total_time:.2f} seconds")
                        print(f"   • Payloads tested: {result.total_payloads_tested}")
                        
                        if result.vulnerabilities:
                            print(f"\n🚨 VULNERABILITIES FOUND:")
                            for i, vuln in enumerate(result.vulnerabilities, 1):
                                print(f"   {i}. Parameter: {vuln.injection_point.name}")
                                print(f"      Type: {vuln.injection_type.value if vuln.injection_type else 'Unknown'}")
                                print(f"      Database: {vuln.database_type.value if vuln.database_type else 'Unknown'}")
                                print(f"      Confidence: {vuln.confidence:.1%}")
                                payload_text = vuln.payload.payload if hasattr(vuln.payload, 'payload') else str(vuln.payload)
                                print(f"      Payload: {payload_text[:50]}..." if len(payload_text) > 50 else f"      Payload: {payload_text}")
                                print()
                        else:
                            print(f"\n✅ No vulnerabilities detected.")
                        
                        # Save report
                        print(f"💾 Generating report...")
                        report_data = {
                            "scan_time": datetime.now().isoformat(),
                            "target_url": url,
                            "total_vulnerabilities": len(result.vulnerabilities),
                            "vulnerabilities": []
                        }
                        
                        for vuln in result.vulnerabilities:
                            vuln_data = {
                                "parameter": vuln.injection_point.name,
                                "injection_type": vuln.injection_type.value if vuln.injection_type else "Unknown",
                                "database_type": vuln.database_type.value if vuln.database_type else "Unknown",
                                "confidence": vuln.confidence,
                                "payload": vuln.payload.payload if hasattr(vuln.payload, 'payload') else str(vuln.payload),
                                "error_message": vuln.error_message if hasattr(vuln, 'error_message') else ""
                            }
                            report_data["vulnerabilities"].append(vuln_data)
                        
                        # Save to file
                        report_file = f"scan_report_{datetime.now().strftime('%Y%m%d_%H%M%S')}.json"
                        with open(report_file, 'w') as f:
                            json.dump(report_data, f, indent=2)
                        
                        print(f"📄 Report saved to: {report_file}")
                        
                    except Exception as e:
                        print(f"❌ Test failed: {e}")
                        import traceback
                        traceback.print_exc()
                    finally:
                        # Clean up sessions
                        await sql_engine.close()
                
                # Run the test
                manager.run_async_blocking(test_url_async(), timeout=60)
                
            except Exception as e:
                print(f"❌ Error running test: {e}")
                import traceback
                traceback.print_exc()
                
        elif args.crawl:
            crawl_url = args.crawl
            print(f"\n🕷️ Crawling website: {crawl_url}")
            print("=" * 50)
            
            try:
                import asyncio
                from core.event_loop_manager import get_event_loop_manager
                
                manager = get_event_loop_manager()
                
                async def crawl_website_async():
                    try:
                        print("⏳ Starting website crawl...")
                        
                        # Restrict crawling to same domain
                        from urllib.parse import urlparse
                        start_domain = urlparse(crawl_url).netloc
                        
                        # Store original should_crawl_url method
                        original_should_crawl = web_crawler.should_crawl_url
                        
                        def domain_restricted_should_crawl(url):
                            # First check the original conditions
                            if not original_should_crawl(url):
                                return False
                            
                            # Then check if it's the same domain
                            url_domain = urlparse(url).netloc
                            return url_domain == start_domain
                        
                        # Temporarily replace the method
                        web_crawler.should_crawl_url = domain_restricted_should_crawl
                        
                        # Initialize web crawler (not async)
                        web_crawler.init_session()
                        
                        # Define progress callback
                        def progress_callback(message):
                            print(f"📄 {message}")
                        
                        # Start crawling
                        crawled_urls = await web_crawler.crawl(crawl_url, callback=progress_callback)
                        
                        print(f"\n📊 Crawl Results:")
                        print(f"   • Total URLs crawled: {len(crawled_urls)}")
                        
                        # Count parameters by type
                        total_params = 0
                        get_params = 0
                        post_params = 0
                        parametrized_urls = []
                        
                        for crawled_url in crawled_urls:
                            if crawled_url.parameters:
                                parametrized_urls.append(crawled_url)
                                for param in crawled_url.parameters:
                                    total_params += 1
                                    if param.type.value == 'get':
                                        get_params += 1
                                    elif param.type.value == 'post':
                                        post_params += 1
                        
                        print(f"   • Total parameters found: {total_params}")
                        print(f"   • GET parameters: {get_params}")
                        print(f"   • POST parameters: {post_params}")
                        print(f"   • URLs with parameters: {len(parametrized_urls)}")
                        
                        if parametrized_urls:
                            print(f"\n🎯 PARAMETRIZED URLS FOUND:")
                            for i, crawled_url in enumerate(parametrized_urls[:10], 1):  # Show first 10
                                print(f"\n   {i}. {crawled_url.url}")
                                print(f"      Title: {crawled_url.title[:50]}..." if len(crawled_url.title) > 50 else f"      Title: {crawled_url.title}")
                                print(f"      Status: {crawled_url.status_code}")
                                print(f"      Parameters:")
                                
                                for param in crawled_url.parameters[:5]:  # Show first 5 params per URL
                                    print(f"        • {param.name}={param.value} ({param.type.value.upper()})")
                                
                                if len(crawled_url.parameters) > 5:
                                    print(f"        ... and {len(crawled_url.parameters) - 5} more parameters")
                            
                            if len(parametrized_urls) > 10:
                                print(f"\n   ... and {len(parametrized_urls) - 10} more URLs with parameters")
                        else:
                            print(f"\n❌ No parametrized URLs found.")
                        
                        # Save crawl report
                        print(f"\n💾 Generating crawl report...")
                        crawl_report_data = {
                            "crawl_time": datetime.now().isoformat(),
                            "start_url": crawl_url,
                            "total_urls": len(crawled_urls),
                            "total_parameters": total_params,
                            "get_parameters": get_params,
                            "post_parameters": post_params,
                            "parametrized_urls": []
                        }
                        
                        for crawled_url in parametrized_urls:
                            url_data = {
                                "url": crawled_url.url,
                                "title": crawled_url.title,
                                "status_code": crawled_url.status_code,
                                "parameters": []
                            }
                            
                            for param in crawled_url.parameters:
                                param_data = {
                                    "name": param.name,
                                    "value": param.value,
                                    "type": param.type.value,
                                    "form_action": param.form_action,
                                    "method": param.method
                                }
                                url_data["parameters"].append(param_data)
                            
                            crawl_report_data["parametrized_urls"].append(url_data)
                        
                        # Save to file
                        crawl_report_file = f"crawl_report_{datetime.now().strftime('%Y%m%d_%H%M%S')}.json"
                        with open(crawl_report_file, 'w') as f:
                            json.dump(crawl_report_data, f, indent=2)
                        
                        print(f"📄 Crawl report saved to: {crawl_report_file}")
                        
                    except Exception as e:
                        print(f"❌ Crawl failed: {e}")
                        import traceback
                        traceback.print_exc()
                    finally:
                        # Restore original method
                        if 'original_should_crawl' in locals():
                            web_crawler.should_crawl_url = original_should_crawl
                        # Clean up sessions
                        await web_crawler.close()
                
                # Run the crawl
                manager.run_async_blocking(crawl_website_async(), timeout=60)
                
            except Exception as e:
                print(f"❌ Error running crawl: {e}")
                import traceback
                traceback.print_exc()
                
        elif args.dump:
            dump_url = args.dump
            print(f"\n🗃️ Dumping database from: {dump_url}")
            print("=" * 50)
            
            try:
                import asyncio
                from core.event_loop_manager import get_event_loop_manager
                from core.database_dumper import DatabaseDumper
                
                manager = get_event_loop_manager()
                
                async def dump_database_async():
                    try:
                        print("⏳ Step 1: Testing URL for SQL injection vulnerabilities...")
                        
                        # First, test the URL for vulnerabilities
                        result = await sql_engine.test_url(dump_url)
                        
                        if not result.vulnerabilities:
                            print("❌ No SQL injection vulnerabilities found. Cannot dump database.")
                            print("💡 Try testing with --url first to find vulnerable parameters.")
                            return
                        
                        # Use the first vulnerability found
                        vulnerability = result.vulnerabilities[0]
                        print(f"✅ Found {len(result.vulnerabilities)} vulnerabilities")
                        print(f"🎯 Using vulnerability in parameter: {vulnerability.injection_point.name}")
                        print(f"   Type: {vulnerability.injection_type.value}")
                        print(f"   Database: {vulnerability.database_type.value}")
                        print(f"   Confidence: {vulnerability.confidence:.1%}")
                        
                        print(f"\n⏳ Step 2: Enumerating database structure...")
                        
                        # Initialize database dumper
                        database_dumper = DatabaseDumper(vulnerability, config)
                        
                        # Define progress callback
                        def progress_callback(message):
                            print(f"📋 {message}")
                        
                        # Enumerate database structure
                        database_info = await database_dumper.enumerate_database(callback=progress_callback)
                        
                        print(f"\n📊 Database Information:")
                        print(f"   • Database Type: {vulnerability.database_type.value}")
                        print(f"   • Version: {database_info.version}")
                        print(f"   • User: {database_info.user}")
                        print(f"   • Hostname: {database_info.hostname}")
                        print(f"   • Tables Found: {len(database_info.tables)}")
                        
                        if database_info.tables:
                            print(f"\n📋 Tables Found:")
                            for i, table in enumerate(database_info.tables[:10], 1):  # Show first 10 tables
                                print(f"   {i}. {table.schema}.{table.name} ({table.row_count} rows, {len(table.columns)} columns)")
                            
                            if len(database_info.tables) > 10:
                                print(f"   ... and {len(database_info.tables) - 10} more tables")
                        
                        print(f"\n⏳ Step 3: Dumping database contents...")
                        
                        # Dump database contents
                        dumped_database = await database_dumper.dump_database(database_info, callback=progress_callback)
                        
                        print(f"\n📊 Dump Results:")
                        total_rows = sum(len(table.data) for table in dumped_database.tables)
                        print(f"   • Total tables dumped: {len(dumped_database.tables)}")
                        print(f"   • Total rows extracted: {total_rows}")
                        
                        # Show sample data
                        if dumped_database.tables:
                            print(f"\n📋 Sample Data:")
                            for table in dumped_database.tables[:3]:  # Show first 3 tables
                                if table.data:
                                    print(f"\n   Table: {table.schema}.{table.name}")
                                    print(f"   Columns: {', '.join(col.name for col in table.columns)}")
                                    print(f"   Sample rows:")
                                    for i, row in enumerate(table.data[:3], 1):  # Show first 3 rows
                                        row_data = ', '.join(f"{k}={v}" for k, v in row.items())
                                        print(f"     {i}. {row_data[:100]}..." if len(row_data) > 100 else f"     {i}. {row_data}")
                                    
                                    if len(table.data) > 3:
                                        print(f"     ... and {len(table.data) - 3} more rows")
                        
                        # Save dump to file
                        print(f"\n💾 Generating database dump report...")
                        
                        dump_report_data = {
                            "dump_time": datetime.now().isoformat(),
                            "target_url": dump_url,
                            "vulnerability": {
                                "parameter": vulnerability.injection_point.name,
                                "injection_type": vulnerability.injection_type.value,
                                "database_type": vulnerability.database_type.value,
                                "confidence": vulnerability.confidence
                            },
                            "database_info": {
                                "version": database_info.version,
                                "user": database_info.user,
                                "hostname": database_info.hostname,
                                "total_tables": len(dumped_database.tables),
                                "total_rows": total_rows
                            },
                            "tables": []
                        }
                        
                        # Add table data to report
                        for table in dumped_database.tables:
                            table_data = {
                                "schema": table.schema,
                                "name": table.name,
                                "row_count": len(table.data),
                                "columns": [{"name": col.name, "type": col.type} for col in table.columns],
                                "data": table.data[:50]  # Limit to first 50 rows in report
                            }
                            dump_report_data["tables"].append(table_data)
                        
                        # Save to file
                        dump_report_file = f"database_dump_{datetime.now().strftime('%Y%m%d_%H%M%S')}.json"
                        with open(dump_report_file, 'w') as f:
                            json.dump(dump_report_data, f, indent=2, default=str)
                        
                        print(f"📄 Database dump saved to: {dump_report_file}")
                        
                        # Also save as CSV for easy viewing
                        csv_files = []
                        for table in dumped_database.tables:
                            if table.data:
                                csv_filename = f"table_{table.schema}_{table.name}_{datetime.now().strftime('%Y%m%d_%H%M%S')}.csv"
                                with open(csv_filename, 'w', newline='', encoding='utf-8') as csvfile:
                                    if table.data:
                                        fieldnames = table.data[0].keys()
                                        writer = csv.DictWriter(csvfile, fieldnames=fieldnames)
                                        writer.writeheader()
                                        writer.writerows(table.data)
                                        csv_files.append(csv_filename)
                        
                        if csv_files:
                            print(f"📄 Table data also saved as CSV files:")
                            for csv_file in csv_files:
                                print(f"   • {csv_file}")
                        
                    except Exception as e:
                        print(f"❌ Database dump failed: {e}")
                        import traceback
                        traceback.print_exc()
                    finally:
                        # Clean up sessions
                        await sql_engine.close()
                        if 'database_dumper' in locals():
                            await database_dumper.close()
                
                # Run the dump
                manager.run_async_blocking(dump_database_async(), timeout=300)  # 5 minute timeout
                
            except Exception as e:
                print(f"❌ Error running database dump: {e}")
                import traceback
                traceback.print_exc()
        else:
            print("\n💡 No action specified. Choose an option:")
            print("   • Use --url <target_url> to test a specific URL for SQL injection")
            print("   • Use --crawl <website_url> to crawl a website and find parametrized URLs")
            print("   • Use --dump <vulnerable_url> to dump database contents from a vulnerable URL")
            print("\nExamples:")
            print("   python boomsql.py --url 'http://example.com/search?q=test'")
            print("   python boomsql.py --crawl 'http://testphp.vulnweb.com/'")
            print("   python boomsql.py --dump 'http://testphp.vulnweb.com/listproducts.php?cat=1'")
            print("\nGUI mode is also available if running in an environment with display support.")
        
    except Exception as e:
        print(f"Error testing core functionality: {e}")
        import traceback
        traceback.print_exc()
        sys.exit(1)

if __name__ == "__main__":
    main()<|MERGE_RESOLUTION|>--- conflicted
+++ resolved
@@ -422,24 +422,6 @@
             print("⚠️  Legal disclaimer accepted (GUI not available)")
             return True
             
-<<<<<<< HEAD
-        try:
-            print("📋 Showing legal disclaimer dialog...")
-            disclaimer = DisclaimerDialog(self.root)
-            print(f"📋 Disclaimer dialog result: {disclaimer.accepted}")
-            
-            if not disclaimer.accepted:
-                print("❌ User declined legal disclaimer - exiting")
-                self.root.destroy()
-                return False
-            
-            print("✅ Legal disclaimer accepted - continuing")
-            return True
-            
-        except Exception as e:
-            print(f"⚠️  Error showing disclaimer dialog: {e}")
-            print("⚠️  Proceeding with disclaimer acceptance...")
-=======
         # Check for skip disclaimer environment variable (useful for testing)
         import os
         if os.environ.get('BOOMSQL_SKIP_DISCLAIMER', '').lower() in ('true', '1', 'yes'):
@@ -447,15 +429,23 @@
             return True
             
         try:
+            print("📋 Showing legal disclaimer dialog...")
             disclaimer = DisclaimerDialog(self.root)
+            print(f"📋 Disclaimer dialog result: {disclaimer.accepted}")
+            
             if not disclaimer.accepted:
+                print("❌ User declined legal disclaimer - exiting")
                 self.root.destroy()
                 return False
+            
+            print("✅ Legal disclaimer accepted - continuing")
             return True
+            
         except Exception as e:
+            print(f"⚠️  Error showing disclaimer dialog: {e}")
+            print("⚠️  Proceeding with disclaimer acceptance...")
             self.logger.warning(f"Disclaimer dialog error: {e}")
             # In case of dialog failure, assume acceptance to ensure GUI continues
->>>>>>> f410d500
             return True
         
     def run(self):
